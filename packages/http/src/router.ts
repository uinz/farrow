--- conflicted
+++ resolved
@@ -478,7 +478,6 @@
   }
 
   return methods
-<<<<<<< HEAD
 }
 
 const isFileExist = (filename: string) => {
@@ -487,6 +486,4 @@
       resolve(!err && stats.isFile())
     })
   })
-=======
->>>>>>> f33ef02a
 }