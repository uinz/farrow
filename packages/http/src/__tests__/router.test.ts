--- conflicted
+++ resolved
@@ -1,9 +1,5 @@
 import path from 'path'
-<<<<<<< HEAD
-import { Router, RouterUrlSchema } from '../router'
-=======
 import { Router } from '../router'
->>>>>>> f33ef02a
 import { Response } from '../response'
 import { Nullable, Strict, Union, Literal, JsonType, Int, Float } from 'farrow-schema'
 import { Stream } from 'stream'
@@ -1718,7 +1714,6 @@
       },
     })
   })
-<<<<<<< HEAD
 
   it('serve static files', async () => {
     let router = Router()
@@ -1754,6 +1749,4 @@
       expect(result2.info.body?.value).toEqual('Cheer!')
     }
   })
-=======
->>>>>>> f33ef02a
 })